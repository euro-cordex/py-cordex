import datetime as dt
import json
import os
from warnings import warn

import cf_xarray as cfxr
import cf_xarray.units
import numpy as np
import pandas as pd
import pint_xarray  # noqa
import xarray as xr
from cf_xarray.units import units

try:
    import cmor
except Exception:
    warn("no python cmor package available, consider installing it")

# trigger download of cmor tables
from cordex import cmor as cxcmor

# import cordex as cx
from .. import cordex_domain

# from .derived import derivator
from .utils import (
    _encode_time,
    _get_cfvarinfo,
    _get_cordex_pole,
    _get_pole,
    _strip_time_cell_method,
)

__all__ = ["cxcmor"]
# from dateutil import relativedelta as reld

options = {"table_prefix": "CORDEX-CMIP6", "exit_control": "CMOR_NORMAL"}


# from ..core import codes

xr.set_options(keep_attrs=True)

# time offsets relative to left labeling for resampling.
# we want the time label to be the center.
loffsets = {
    "3H": dt.timedelta(hours=1, minutes=30),
    "6H": dt.timedelta(hours=3),
    "D": dt.timedelta(hours=12),
}


mapping_table_default = {"time": "time", "X": "rlon", "Y": "rlat"}


time_axis_names = {"point": "time1", "mean": "time"}

units_format = "cf"  # "~P"
units.define("deg = degree")

# map mip frequencies to pandas frequencies
freq_map = {
    "1hr": "H",
    "1hrPt": "H",
    "3hr": "3H",
    "3hrPt": "3H",
    "6hr": "6H",
    "day": "D",
}

time_units_default = "days since 1950-01-01T00:00:00"
time_dtype = np.double

# Y=2000

units_convert_rules = {
    "mm": (lambda x: x * 1.0 / 86400.0, "kg m-2 s-1"),
    "kg/kg": (lambda x: x, "1"),
}


def set_options(**kwargs):
    for k, v in kwargs.items():
        if k in options:
            options[k] = v
        else:
            raise Exception(f"unkown config option: {k}")


def resample_both_closed(ds, hfreq, op, **kwargs):
    rolling = getattr(ds.rolling(time=hfreq + 1, center=True), op)()
    freq = "{}H".format(hfreq)
    return rolling.resample(time=freq, loffset=0.5 * pd.Timedelta(hfreq, "H")).nearest()


def _resample_op(ds, hfreq, op, **kwargs):
    rolling = getattr(ds.rolling(time=hfreq + 1, center=True), op)()
    freq = "{}H".format(hfreq)
    return rolling.resample(time=freq, loffset=0.5 * pd.Timedelta(hfreq, "H")).nearest()


def _get_loffset(time):
    return loffsets.get(time, None)


def _clear_time_axis(ds):
    """Delete timesteps with NaN arrays"""
    for data_var in ds.data_vars:
        ds = ds.dropna(dim="time", how="all")
    return ds


def _resample(
    ds, time, time_cell_method="point", label="left", time_offset=True, **kwargs
):
    """Resample a variable."""
    # freq = "{}H".format(hfreq)
    if time_cell_method == "point":
        return ds.resample(
            time=time, label=label, **kwargs
        ).nearest()  # .interpolate("nearest") # use as_freq?
    elif time_cell_method == "mean":
        if time_offset is True:
            loffset = _get_loffset(time)
        else:
            loffset = None
        return ds.resample(time=time, label=label, loffset=loffset, **kwargs).mean()
    else:
        raise Exception("unknown time_cell_method: {}".format(time_cell_method))


def _get_bnds(values):
    bnds = [None] * (len(values) + 1)
    bnds[0] = values[0] - (values[1] - values[0]) / 2
    bnds[len(values)] = values[-1] + (values[-1] - values[-2]) / 2
    i = 1
    while i < len(values):
        bnds[i] = values[i] - (values[i] - values[i - 1]) / 2
        i += 1
    return bnds


def _crop_to_cordex_domain(ds, domain):
    domain = cordex_domain(domain)
    # the method=='nearest' approach does not work well with dask
    return ds.sel(
        rlon=slice(domain.rlon.min(), domain.rlon.max()),
        rlat=slice(domain.rlat.min(), domain.rlat.max()),
    )


def _load_table(table):
    cmor.load_table(table)


def _setup(dataset_table, mip_table, grids_table=None, inpath="."):
    if grids_table is None:
        grids_table = f'{options["table_prefix"]}_grids.json'
    cmor.setup(
        inpath,
        set_verbosity=cmor.CMOR_NORMAL,
        netcdf_file_action=cmor.CMOR_REPLACE,
        exit_control=getattr(cmor, options["exit_control"]),
        logfile=None,
    )
    cmor.dataset_json(dataset_table)
    grid_id = cmor.load_table(grids_table)
    table_id = cmor.load_table(mip_table)
    cmor.set_table(table_id)
    return {"grid": grid_id, "mip": table_id}


def _get_time_axis_name(time_cell_method):
    """Get the name of the CMOR time coordinate"""
    return time_axis_names[time_cell_method]


def _define_axes(ds, table_id):
    if "CORDEX_domain" in ds.attrs:
        grid = cordex_domain(ds.attrs["CORDEX_domain"], add_vertices=True)
        lon_vertices = grid.lon_vertices.to_numpy()
        lat_vertices = grid.lat_vertices.to_numpy()
    else:
        lon_vertices = None
        lat_vertices = None

    cmor.set_table(table_id)
    cmorLat = cmor.axis(
        table_entry="grid_latitude",
        coord_vals=ds.rlat.to_numpy(),
        units=ds.rlat.units,
    )
    cmorLon = cmor.axis(
        table_entry="grid_longitude",
        coord_vals=ds.rlon.to_numpy(),
        units=ds.rlon.units,
    )
    cmorGrid = cmor.grid(
        [cmorLat, cmorLon],
        latitude=ds.lat.to_numpy(),
        longitude=ds.lon.to_numpy(),
        latitude_vertices=lat_vertices,
        longitude_vertices=lon_vertices,
    )
    pole = _get_pole(ds)
    pole_dict = {
        "grid_north_pole_latitude": pole.grid_north_pole_latitude,
        "grid_north_pole_longitude": pole.grid_north_pole_longitude,
        "north_pole_grid_longitude": 0.0,
    }
    cmor.set_grid_mapping(
        cmorGrid,
        "rotated_latitude_longitude",
        list(pole_dict.keys()),
        list(pole_dict.values()),
        ["", "", ""],
    )

    return cmorGrid


def _define_time(ds, table_id, time_cell_method=None):
    cmor.set_table(table_id)

    if time_cell_method is None:
        warn("no time_cell_method given, assuming: point")
        time_cell_method = "point"

    # encode time and time bounds
    time_bounds = cfxr.bounds_to_vertices(ds.cf.get_bounds("time"), "bounds")
    time_bounds.encoding = ds.time.encoding
    time_axis_encode = _encode_time(ds.time).to_numpy()
    time_axis_name = _get_time_axis_name(time_cell_method)

    if time_cell_method == "mean":
        time_bounds_encode = _encode_time(time_bounds).to_numpy()
    else:
        time_bounds_encode = None

    return cmor.axis(
        time_axis_name,
        coord_vals=time_axis_encode,
        # cell_bounds=_get_bnds(time_encode.to_numpy()),
        cell_bounds=time_bounds_encode,
        units=ds.time.encoding["units"],
    )


def _define_grid(ds, table_ids, time_cell_method="point"):
<<<<<<< HEAD
    cmorGrid = _define_axes(ds, table_ids["grid"])
=======
    cmorGrid = _define_axes(ds, table_ids[0])
>>>>>>> 11a03784
    if "time" in ds:
        cmorTime = _define_time(ds, table_ids["mip"], time_cell_method)
    else:
        cmorTime = None

    return cmorTime, cmorGrid


def _cmor_write(da, table_id, cmorTime, cmorGrid, file_name=True):
    cmor.set_table(table_id)
    if cmorTime is None:
        coords = [cmorGrid]
    else:
        coords = [cmorTime, cmorGrid]
    cmor_var = cmor.variable(da.name, da.units, coords)
    cmor.write(cmor_var, da.values)
    return cmor.close(cmor_var, file_name=file_name)


def _units_convert(da, units, format=None):
    # rule = units_convert_rules[units]
    # da = rule[0](da)
    # da.attrs["units"] = rule[1]
    if format is None:
        format = units_format
    da_quant = da.pint.quantify()  # ({d:None for d in da.coords})
    da = da_quant.pint.to(units).pint.dequantify(format=units_format)
    # https://github.com/xarray-contrib/cf-xarray/pull/390
    da["rlon"].attrs["units"] = "degrees"
    da["rlat"].attrs["units"] = "degrees"
    return da


def _cf_units_convert(da, table_file, mapping_table={}):
    """Convert units.

    Convert units according to the rules in units_convert_rules dict.
    Maybe metpy can do this also: https://unidata.github.io/MetPy/latest/tutorials/unit_tutorial.html

    """
    with open(table_file) as f:
        table = json.load(f)
    if da.name in mapping_table:
        map_units = mapping_table[da.name].get("units")
        atr_units = da.attrs.get("units")
        if map_units is not None and atr_units is not None and atr_units != map_units:
            warn(
                f"unit [{map_units}] from mapping table differs from units attribute [{da}], assuming [{map_units}] is correct"
            )
            units = map_units
        elif map_units is not None:
            units = map_units
        else:
            units = atr_units
    else:
        units = da.units
    da.attrs["units"] = units
    cf_units = table["variable_entry"][da.name]["units"]
    if units != cf_units:
        warn(
            "converting units {} from input data to CF units {}".format(units, cf_units)
        )
        da = _units_convert(da, cf_units)
        # da = da.pint.to(cf_units)
    return da


# def _convert_cmor_to_resample_frequency(cmor_table):
#    """Convert CMOR table name into resample frequency"""
#    return resample_frequency[cmor_table]


def _get_time_units(ds):
    """Determine time units of dataset"""
    try:
        return ds.time.encoding["units"]
    except Exception:
        return ds.time.units
    return None


def _set_time_encoding(ds, units, orig):
    u = None
    if units is not None:
        if units == "input":
            if "units" in orig.time.encoding:
                u = orig.time.encoding["units"]
            elif "units" in orig.time.attrs:
                u = orig.time.attrs["units"]
        else:
            u = units
    if u is None:
        u = time_units_default
        warn("time units are set to default: {}".format(u))
    ds.time.encoding["units"] = u
    ds.time.encoding["dtype"] = time_dtype
    return ds


def prepare_variable(
    ds,
    out_name,
    mapping_table=None,
    CORDEX_domain=None,
    time_range=None,
    replace_coords=False,
    squeeze=True,
):
    """prepares a variable for cmorization."""
    is_ds = isinstance(ds, xr.Dataset)

    # no mapping table provided, we assume datasets has already correct out_names and units.
    if mapping_table is None:
        try:
            var_ds = ds[[out_name]]
        except Exception:
            raise Exception(
                f"Could not find {out_name} in dataset. Please make sure, variable names and units have CF standard or pass a mapping table."
            )
    else:
        varname = mapping_table[out_name]["varname"]
        # cf_name = varinfo["cf_name"]
        if is_ds is True:
            var_ds = ds[[varname]]  # .to_dataset()
        else:
            var_ds = ds.to_dataset()
        var_ds = var_ds.rename({varname: out_name})
    # remove point coordinates, e.g, height2m
    if squeeze is True:
        var_ds = var_ds.squeeze(drop=True)
    if CORDEX_domain is not None:
        var_ds = _crop_to_cordex_domain(var_ds, CORDEX_domain)
    if replace_coords is True:
        grid = cordex_domain(CORDEX_domain)
        var_ds = var_ds.assign_coords(rlon=grid.rlon, rlat=grid.rlat)
        var_ds = var_ds.assign_coords(lon=grid.lon, lat=grid.lat)
    # var_ds.attrs = ds.attrs
    return var_ds


def _add_time_bounds(ds):
    ds = ds.cf.add_bounds("time")
    ds["time_bounds"].encoding = ds.time.encoding
    return ds


def adjust_frequency(ds, cfvarinfo, input_freq=None):
    if input_freq is None and "time" in ds.coords:
        input_freq = xr.infer_freq(ds.time)
    if input_freq is None:
        warn("could not determine frequency of input data, will assume it is correct.")
        return ds
    freq = freq_map[cfvarinfo["frequency"]]
    if freq != input_freq:
        warn("resampling input data from {} to {}".format(input_freq, freq))
        resample = _resample(
            ds, freq, time_cell_method=_strip_time_cell_method(cfvarinfo)
        )
        return resample
    return ds


def cmorize_variable(
    ds,
    out_name,
    cmor_table,
    dataset_table,
    mapping_table=None,
    grids_table=None,
    inpath=".",
    replace_coords=False,
    allow_units_convert=False,
    allow_resample=False,
    input_freq=None,
    CORDEX_domain=None,
    vertices=None,
    time_units=None,
    outpath=None,
    **kwargs,
):
    """Cmorizes a variable.

    Parameters
    ----------
    ds : xr.Dataset
        Dataset containing at least the variable that should be cmorized.
    out_name: str
        CF out_name of the variable that should be cmorized. The corresponding variable name
        in the dataset is looked up from the mapping_table if provided.
    cmor_table : str
        Filepath to cmor table.
    dataset_table: str
        Filepath to dataset cmor table.
    mapping_table: dict
        Mapping of input variable names and meta data to CF out_name. Required if
        the variable name in the input dataset is not equal to out_name.
    grids_table: str
        Filepath to cmor grids table.
    inpath: str
        Path to cmor tables, if ``inpath == "."``, inpath is the path
        to ``cmor_table``. This is required to find additional cmor tables,
        like ``CMIP6_coordinates``, ``CMIP6_grids`` etc.
    replace_coords: bool
        Replace coordinates from input file and create them from archive
        specifications.
    allow_units_convert: bool
        Allow units to be converted if they do not agree with the
        units in the cmor table. Defaults to ``False`` to make the user aware of having
        correct ``units`` attributes set.
    allow_resample: bool
        Allow to resample temporal data to the frequency required from the cmor table.
        Handles both downsampling and upsampling. Defaults to ``False`` to make users aware
        of the correct frequency input.
    input_freq: str
        The frequency of the input dataset in pandas notation. It ``None`` and the dataset
        contains a time axis, the frequency will be determined automatically using
        ``pandas.infer_freq`` if possible.
    CORDEX_domain: str
        Cordex domain short name. If ``None``, the domain will be determined by the ``CORDEX_domain``
        global attribute if available.
    time_units: str
        Time units of the cmorized dataset (``ISO 8601``).
        If ``None``, time units will be set to default (``"days since 1950-01-01T00:00:00"``).
        If ``time_units='input'``, the original time units of the input dataset are used.
    outpath: str
        Root directory for output (can be either a relative or full path). This will override
        the outpath defined in the dataset cmor input table.
    **kwargs:
        Argumets passed to prepare_variable.

    Returns
    -------
    filename
        Filepath to cmorized file.

    """
    ds = ds.copy()

    if CORDEX_domain is None:
        try:
            CORDEX_domain = ds.CORDEX_domain
        except Exception:
            warn(
                "could not identify CORDEX domain, try to set the 'CORDEX_domain' argument"
            )
    elif "CORDEX_domain" not in ds.attrs:
        ds.attrs["CORDEX_domain"] = CORDEX_domain

    if inpath == ".":
        inpath = os.path.dirname(cmor_table)

    ds_prep = prepare_variable(
        ds,
        out_name,
        CORDEX_domain=CORDEX_domain,
        mapping_table=mapping_table,
        replace_coords=replace_coords,
        **kwargs,
    )

    cfvarinfo = _get_cfvarinfo(out_name, cmor_table)

    if cfvarinfo is None:
        raise Exception("{} not found in {}".format(out_name, cmor_table))
    if "time" in ds:
        if allow_resample is True:
            ds_prep = adjust_frequency(ds_prep, cfvarinfo, input_freq)
        ds_prep = _set_time_encoding(ds_prep, time_units, ds)
        if "time" not in ds.cf.bounds:
            warn("adding time bounds")
            ds_prep = _add_time_bounds(ds_prep)
    # return ds_prep
    pole = _get_pole(ds)

    if pole is None:
        warn("adding pole from archive specs: {}".format(CORDEX_domain))
        pole = _get_cordex_pole(CORDEX_domain)

    ds_prep = xr.merge([ds_prep, pole])
    # return ds_prep
    if allow_units_convert is True:
        ds_prep[out_name] = _cf_units_convert(
            ds_prep[out_name], cmor_table, mapping_table
        )

    table_ids = _setup(
        dataset_table, cmor_table, grids_table=grids_table, inpath=inpath
    )
    time_cell_method = _strip_time_cell_method(cfvarinfo)

    cmorTime, cmorGrid = _define_grid(
        ds_prep, table_ids, time_cell_method=time_cell_method
    )

    print(cmor.get_cur_dataset_attribute("outpath"))
    cmor.set_cur_dataset_attribute("source_id", "REMO2020")
    cmor.set_cur_dataset_attribute("outpath", "/scratch/g/g300046/CMOR3")
    return _cmor_write(ds_prep[out_name], table_ids["mip"], cmorTime, cmorGrid)<|MERGE_RESOLUTION|>--- conflicted
+++ resolved
@@ -247,11 +247,9 @@
 
 
 def _define_grid(ds, table_ids, time_cell_method="point"):
-<<<<<<< HEAD
+
     cmorGrid = _define_axes(ds, table_ids["grid"])
-=======
-    cmorGrid = _define_axes(ds, table_ids[0])
->>>>>>> 11a03784
+
     if "time" in ds:
         cmorTime = _define_time(ds, table_ids["mip"], time_cell_method)
     else:
